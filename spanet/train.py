--- conflicted
+++ resolved
@@ -8,14 +8,9 @@
 import pytorch_lightning as pl
 from pytorch_lightning.profilers import PyTorchProfiler
 from pytorch_lightning.loggers import TensorBoardLogger
-<<<<<<< HEAD
-from pytorch_lightning.strategies import DDPStrategy, fsdp, single_device
-from pytorch_lightning.callbacks.progress.rich_progress import _RICH_AVAILABLE
-=======
 from pytorch_lightning.callbacks.progress.rich_progress import _RICH_AVAILABLE
 from pytorch_lightning.loggers.wandb import _WANDB_AVAILABLE, WandbLogger
 
->>>>>>> 8bd33bd3
 from pytorch_lightning.callbacks import (
     LearningRateMonitor,
     ModelCheckpoint,
@@ -134,21 +129,7 @@
                 if pname in state_dict:
                     parameter.requires_grad_(False)
 
-<<<<<<< HEAD
-    # if torch_script:
-    #     model = torch.jit.script(model)
-
-    # If we are using more than one gpu, then switch to DDP training
-    # distributed_backend = 'dp' if options.num_gpu > 1 else None
-    distributed_backend = "auto"
-    if options.num_gpu > 1:
-        if fairscale:
-            distributed_backend = fsdp.FSDPStrategy()
-        else:
-            distributed_backend = DDPStrategy()
-
-=======
->>>>>>> 8bd33bd3
+
     # Construct the logger for this training run. Logs will be saved in {logdir}/{name}/version_i
     log_dir = getcwd() if log_dir is None else log_dir
     logger = (
@@ -179,17 +160,6 @@
         profiler = PyTorchProfiler(emit_nvtx=True)
 
     # Create the final pytorch-lightning manager
-<<<<<<< HEAD
-    trainer = pl.Trainer(logger=logger,
-                         max_epochs=epochs,
-                         callbacks=callbacks,
-                         strategy=distributed_backend,
-                         accelerator="gpu" if options.num_gpu > 0 else "cpu",
-                         devices=options.num_gpu if options.num_gpu > 0 else 1,
-                         gradient_clip_val=options.gradient_clip if options.gradient_clip > 0 else None,
-                         precision=16 if fp16 else 32,
-                         profiler=profiler)
-=======
     trainer = pl.Trainer(
         accelerator="gpu" if options.num_gpu > 0 else "auto",
         devices=options.num_gpu if options.num_gpu > 0 else "auto",
@@ -204,7 +174,6 @@
         profiler=profiler,
         callbacks=callbacks
     )
->>>>>>> 8bd33bd3
 
     # Save the current hyperparameters to a json file in the checkpoint directory
     if master:
